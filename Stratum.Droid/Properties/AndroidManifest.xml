<?xml version="1.0" encoding="utf-8"?>
<manifest xmlns:android="http://schemas.android.com/apk/res/android" xmlns:tools="http://schemas.android.com/tools"
<<<<<<< HEAD
          android:versionName="1.1.0"
          package="com.stratumauth.app" android:installLocation="auto" android:versionCode="4">
    <uses-sdk android:minSdkVersion="21" android:targetSdkVersion="34"/>
=======
          android:versionName="1.0.2"
          package="com.stratumauth.app" android:installLocation="auto" android:versionCode="3">
    <uses-sdk android:minSdkVersion="21" android:targetSdkVersion="35"/>
>>>>>>> 193b941b
    <uses-permission android:name="android.permission.CAMERA"/>
    <uses-permission android:name="android.permission.REQUEST_IGNORE_BATTERY_OPTIMIZATIONS"/>
    <uses-permission android:name="android.permission.FLASHLIGHT"/>
    <uses-permission android:name="android.permission.POST_NOTIFICATIONS"/>
    <!-- Disable unused Network State permission from AndroidX Work Manager -->
    <uses-permission android:name="android.permission.ACCESS_NETWORK_STATE" tools:node="remove"/>
    <!-- Disable inherited Internet permission -->
    <uses-permission android:name="android.permission.INTERNET" tools:node="remove"/>
    <uses-feature android:name="android.hardware.camera" android:required="false"/>
    <uses-feature android:name="android.hardware.camera.autofocus" android:required="false"/>
    <application android:allowBackup="false" android:label="@string/appName" android:icon="@mipmap/ic_launcher"
                 android:roundIcon="@mipmap/ic_launcher_round" android:supportsRtl="true"
                 android:theme="@style/AppTheme">
    </application>
    <supports-screens android:smallScreens="true" android:largeScreens="true" android:xlargeScreens="true"
                      android:normalScreens="true" android:anyDensity="true"/>
</manifest><|MERGE_RESOLUTION|>--- conflicted
+++ resolved
@@ -1,14 +1,8 @@
 <?xml version="1.0" encoding="utf-8"?>
 <manifest xmlns:android="http://schemas.android.com/apk/res/android" xmlns:tools="http://schemas.android.com/tools"
-<<<<<<< HEAD
           android:versionName="1.1.0"
           package="com.stratumauth.app" android:installLocation="auto" android:versionCode="4">
-    <uses-sdk android:minSdkVersion="21" android:targetSdkVersion="34"/>
-=======
-          android:versionName="1.0.2"
-          package="com.stratumauth.app" android:installLocation="auto" android:versionCode="3">
     <uses-sdk android:minSdkVersion="21" android:targetSdkVersion="35"/>
->>>>>>> 193b941b
     <uses-permission android:name="android.permission.CAMERA"/>
     <uses-permission android:name="android.permission.REQUEST_IGNORE_BATTERY_OPTIMIZATIONS"/>
     <uses-permission android:name="android.permission.FLASHLIGHT"/>
