<?xml version="1.0" encoding="utf-8"?>
<resources>
    <string name="displayName">Authenticator</string>
    <!-- Non specific strings -->
    <string name="warning">Advertencia</string>
    <string name="delete">Eliminar</string>
    <string name="add">Añadir</string>
    <string name="cancel">Cancelar</string>
    <string name="ok">ok</string>
    <string name="yes">Sí</string>
    <string name="no">No</string>
    <string name="close">Cerrar</string>
    <string name="error">Error</string>
    <string name="retry">Reintentar</string>
    <string name="ignore">Ignorar</string>
    <string name="disable">Deshabilitar</string>
    <!-- Menu items -->
    <string name="settings">Configuración</string>
    <string name="restore">Restaurar</string>
    <string name="backup">Respaldo</string>
    <string name="about">Información del programa</string>
    <string name="scanQrCode">Escanear un código QR</string>
    <string name="showQrCode">Mostrar código QR</string>
    <string name="scanQrCodeFromCamera">Escanear desde la cámara</string>
    <string name="scanQrCodeFromGallery">Escanear desde una imagen en la galería de imágenes</string>
    <string name="rename">Renombrar</string>
    <string name="changeIcon">Cambiar icóno</string>
    <string name="search">Buscar</string>
    <string name="mainMenu">Menú principal</string>
    <string name="enterKey">Entre la llave proporcionada</string>
    <string name="restoreBackup">Restaurar un respaldo</string>
    <string name="sort">Ordenar por</string>
    <string name="sortAZ">Alfabéticamente (A a la Z)</string>
    <string name="sortZA">Alfabéticamente (Z a la A)</string>
    <string name="sortCustom">Personalizado</string>
    <string name="aboutSummary">Ver información de Aplicación y Licencias.</string>
    <string name="rate">Valorar</string>
    <string name="rateSummary">Valora Authenticator Pro en la tienda Google Play.</string>
    <string name="viewGitHub">Ver en GitHub</string>
    <string name="viewGitHubSummary">Ver el repositorio Authenticator Pro en GitHub. Puede reportar un problema,
        solicitar más iconos y características.
    </string>
    <!-- Authenticator -->
    <string name="issuer">Emisor</string>
    <string name="username">Nombre de usuario</string>
    <string name="secretKey">Llave Secreta</string>
    <string name="pin">Código pin</string>
    <string name="showAdvancedOptions">Mostrar opciones avanzadas</string>
    <string name="confirmAuthenticatorDelete">Eliminar este autenticador le impedirá generar códigos para esta
        cuenta.\nEsto no significa que la autenticación de doble factor esté deshabilitada en su cuenta.\n\nEliminar
        este autenticador puede impedir que accedas a tu cuenta correspondiente.\nPor favor, asegúrese de que la
        autenticación de dos factores está deshabilitada la cuenta correspondiente o que tiene los códigos de
        recuperación de dicha cuenta.\n\n¿Está seguro de que desea continuar?
    </string>
    <string name="useCustomIcon">Usar icóno personalizado</string>
    <string name="copiedToClipboard">Código copiado al portapapeles</string>
    <string name="issuerHint">Emisor (ej: Google)</string>
    <!-- Keep domain example.com as described in RFC6761 -->
    <string name="usernameHint">Nombre de usuario (ej: john@example.com)</string>
    <string name="typeHint">Tipo</string>
    <string name="algorithmHint">Algorítmo</string>
    <string name="digitsHint">Dígitos</string>
    <string name="periodHint">Período (segundos)</string>
    <string name="noIssuer">Un Emisor es requerido.</string>
    <string name="noSecret">Una Clave secreta es requerida.</string>
    <string name="noPin">Un pin es requerido</string>
    <string name="noFileName">Un nombre de archivo es requerido.</string>
    <string name="secretInvalid">La llave secreta es inválida.</string>
    <string name="pinInvalid">El pin debe tener 4 caracteres de longitud</string>
    <string name="digitsInvalid">El autenticador debe generar entre {0} y {1} dígitos.</string>
    <string name="periodInvalid">El periodo es invalido</string>
    <string name="qrCodeFormatError">El código QR no está en el formato correcto o no se puede leer.</string>
    <string name="duplicateAuthenticator">Ya existe un autenticador con esta clave secreta.</string>
    <string name="scanSuccessful">Código QR escaneado exitosamente</string>
    <!-- QR code dialog -->
    <string name="qrCode">Código QR</string>
    <string name="qrCodeHelp">Copiar este autenticador a otro dispositivo o aplicación escaneando el código QR</string>
    <string name="qrCodeNotSupported">Codigo QR no es compatible con este dispositivo</string>
    <string name="copyUri">Copiar URI</string>
    <string name="uriCopiedToClipboard">URI copiado al portapapeles</string>
    <!-- Backup menu -->
    <string name="backupToFile">Respaldo en archivo encriptado (Recomendado)</string>
    <string name="backupToFileMessage">Respaldar todas sus autenticadores e icónos a un archivo de respaldo encriptado.
        Este archivo puede ser restaurado con la aplicación.
    </string>
    <string name="backupHtml">Respaldar a un archivo local HTML</string>
<<<<<<< HEAD
    <string name="backupHtmlMessage">Respaldar sus autenticadores a un archivo local HTML junto con los códigos QR. Para restaurar, estos códigos deben ser escaneados individualmente. Las categorías e icónos no serán respaldados.</string>
    <string name="backupHtmlWarning">Backups to HTML files are unencrypted and may leave your secret keys vulnerable.\n\nThis file cannot be restored within the app and does not contain categories and icons. If unsure, opt for encrypted file backup instead.\n\nContinue?</string>
    <string name="backupUriList">Hacer copia de seguridad al archivo de la lista URI</string>
    <string name="backupUriListMessage">Save your authenticators to an unencrypted plain-text URI list file. This file is compatible with many alternative applications and services. Categories and icons are not saved.</string>
    <string name="backupUriListWarning">Backups to plain-text files are unencrypted and may leave your secret keys vulnerable.\n\nThis file does not contain categories and icons. If unsure, opt for encrypted file backup instead.\n\nContinue?</string>
=======
    <string name="backupHtmlMessage">Respaldar sus autenticadores a un archivo local HTML junto con los códigos QR. Para
        restaurar, estos códigos deben ser escaneados individualmente. Las categorías e icónos no serán respaldados.
    </string>
    <string name="backupHtmlWarning">Backups to HTML files are unencrypted and may leave your secret keys
        vulnerable.\n\nThis file cannot be restored within the app and does not contain categories and icons. If unsure,
        opt for encrypted file backup instead.\n\nContinue?
    </string>
    <string name="backupUriList">Backup to URI list file</string>
    <string name="backupUriListMessage">Save your authenticators to an unencrypted plain-text URI list file. This file
        is compatible with many alternative applications and services. Categories and icons are not saved.
    </string>
    <string name="backupUriListWarning">Backups to plain-text files are unencrypted and may leave your secret keys
        vulnerable.\n\nThis file does not contain categories and icons. If unsure, opt for encrypted file backup
        instead.\n\nContinue?
    </string>
>>>>>>> b476c4d7
    <!-- Empty states -->
    <string name="noAuthenticatorsTitle">¡No hay nada aquí!</string>
    <string name="noAuthenticatorsMessage">Usted no tiene ningún autenticador aquí.</string>
    <string name="gettingStartedGuide">Guía de Comienzo</string>
    <string name="noAuthenticatorsHelp">Si usted es nuevo en Autenticator Pro, vea la Guía de Comienzo haciendo clic a
        continuación.
    </string>
    <string name="noCategoriesTitle">Sin categorías</string>
    <string name="noCategoriesMessage">Aún no tiene ninguna Categoría configurada.</string>
    <!-- Categories -->
    <string name="categories">Categorías</string>
    <string name="assignCategories">Asignar Categorías</string>
    <string name="more">Más</string>
    <string name="categoryAll">Todo</string>
    <string name="editCategories">Edit categories</string>
    <string name="categoryNameHint">Nombre de Categoría</string>
    <string name="noCategoryName">Un nombre de Categoría es requerido.</string>
    <string name="duplicateCategory">Una Categoría con este nombre ya existe.</string>
    <string name="confirmCategoryDelete">¿Está seguro que desea eliminar esta categoría?</string>
    <string name="setAsDefault">Set as default</string>
    <string name="clearDefault">Borrar predeterminado</string>
    <!-- Backups -->
    <string name="backupNow">Respaldar ahora</string>
    <string name="restoreNow">Restaurar ahora</string>
    <string name="backupReminder">Se han hecho cambios desde su último respaldo.</string>
    <string name="backupPasswordMessage">Introduzca una contraseña para encriptar de forma segura su archivo de
        respaldo. Si no desea proteger el archivo, deje la contraseña vacía.
    </string>
    <string name="restoreError">La contraseña es incorrecta o el archivo está corrupto.</string>
    <string name="password">Contraseña</string>
    <string name="passwordConfirm">Confirmar Contraseña</string>
    <string name="confirmEmptyPassword">No ha elegido una contraseña, su copia de seguridad no será encriptada y sus
        llaves secretas serán vulnerables. ¿Desea continuar?
    </string>
    <string name="passwordHint">Respaldar contraseña</string>
    <string name="fileNameHint">Nombre del archivo de Respaldo</string>
    <string name="noAuthenticators">Ud. no tiene ningún autenticador para respaldar.</string>
    <string name="encrypting">Encriptando</string>
    <string name="decrypting">Desencriptando</string>
    <string name="saving">Guardando</string>
    <string name="saveSuccess">Guardado exitosamente</string>
    <string name="backupSuccess">Copia de seguridad guardada como \'{0}\'</string>
    <string name="restoredFromBackup">Restauró {0} nuevos autenticadores y {1} nuevas categorías.</string>
    <string name="restoredFromBackupUpdated">Restored {0} new authenticators and {1} new categories. Updated {2}
        existing authenticators.
    </string>
<<<<<<< HEAD
    <string name="restoredNothing">Nada para restaurar</string>
=======
    <string name="restoredNothing">Nothing to restore</string>
>>>>>>> b476c4d7
    <string name="restoredFromMigration">Restauró {0} nuevos autenticadores.</string>
    <!-- Errors -->
    <string name="cameraPermissionError">El permiso de acceso la cámara debe ser concedido en aras de poder escanear un
        código QR.
    </string>
    <string name="googlePlayNotInstalledError">Google Play no está instalado en su dispositivo.</string>
    <string name="filePickerMissing">Cannot open file picker. A file manager must be installed.</string>
    <string name="filePickError">Error al seleccionar el archivo.</string>
    <string name="invalidFileError">El archivo seleccionado no es un Respaldo de Authenticator Pro.</string>
    <string name="webBrowserMissing">Ningún navegador web instalado</string>
    <string name="emailClientMissing">Ningún cliente de correo electrónico instalado</string>
    <string name="genericError">Ocurrió un error.</string>
<<<<<<< HEAD
    <string name="databaseError">An error occurred when opening the database. Try launching the app again. If the issue persists, clear app data and restore your latest backup.\n\nAlternatively, you can submit an error report.</string>
    <string name="viewErrorLog">Ver registro de errores</string>
    <!-- Error reporting -->
    <string name="unhandledErrorMessage">An unhandled error occurred within the application. Details of the error are below:</string>
    <string name="report">Reportar</string>
=======
    <string name="databaseError">An error occurred when opening the database. Try launching the app again. If the issue
        persists, clear app data and restore your latest backup.\n\nAlternatively, you can submit an error report.
    </string>
    <string name="viewErrorLog">View error log</string>
    <!-- Error reporting -->
    <string name="unhandledErrorMessage">An unhandled error occurred within the application. Details of the error are
        below:
    </string>
    <string name="report">Report</string>
>>>>>>> b476c4d7
    <string name="email">Email</string>
    <string name="reportVia">Reportar vía</string>
    <string name="errorCopiedToClipboard">Errores copiados al portapapeles</string>
    <!-- Auto backup -->
    <string name="autoBackupHelp">Select a location and password for auto backups. Backups are scheduled when changes
        are made. Cloud storage is not supported, use the backup menu instead.
    </string>
    <string name="selectLocation">Select Location</string>
    <string name="noLocationSelected">Sin ubicación seleccionada</string>
    <string name="locationSetTo">Ubicación establecida en \'{0}\'</string>
    <string name="setPassword">Set Password</string>
    <string name="passwordNotSet">La contraseña no ha sido establecida</string>
    <string name="passwordSet">Contraseña establecida</string>
    <string name="notPasswordProtected">No está protegido por contraseña</string>
    <string name="enableAutoBackup">Habilitar respaldos automáticos</string>
    <string name="enableAutoBackupMessage">Automatically backup to the selected storage location</string>
<<<<<<< HEAD
    <string name="enableAutoRestore">Habilitar restauración automatica</string>
    <string name="enableAutoRestoreMessage">Automatically restore the latest backup found in the selected storage location. Useful for syncing between devices.</string>
    <string name="batOptim">Optimización de batería</string>
    <string name="disableBatOptimMessage">On some devices, power settings might prevent backups from working correctly. If you are experiencing problems, try disabling battery optimisation for Authenticator Pro.</string>
    <string name="autoBackupFailureTitle">Auto Backup failed</string>
    <string name="autoBackupFailureText">The most recent auto backup failed to complete. File permissions might have expired, try setting the backup location again in the auto backup settings.</string>
=======
    <string name="enableAutoRestore">Enable Auto Restore</string>
    <string name="enableAutoRestoreMessage">Automatically restore the latest backup found in the selected storage
        location. Useful for syncing between devices.
    </string>
    <string name="batOptim">Battery Optimisation</string>
    <string name="disableBatOptimMessage">On some devices, power settings might prevent backups from working correctly.
        If you are experiencing problems, try disabling battery optimisation for Authenticator Pro.
    </string>
    <string name="autoBackupFailureTitle">Auto backup failed</string>
    <string name="autoBackupFailureText">The most recent auto backup failed to complete. File permissions might have
        expired, try setting the backup location again in the auto backup settings.
    </string>
>>>>>>> b476c4d7
    <string name="autoRestoreFailureTitle">Auto Restore failed</string>
    <string name="autoRestoreFailureText">The most recent auto restore failed to complete. File permissions might have
        expired or the password is incorrect. Try setting the backup location and password again in the auto backup
        settings.
    </string>
    <string name="autoBackupSuccessTitle">Auto Backup completed</string>
    <string name="autoRestoreSuccessTitle">Auto Restore completed</string>
    <string name="backupScheduled">Copia de seguridad programada</string>
    <string name="restoreScheduled">Restauración programada</string>
    <!-- Password setup -->
<<<<<<< HEAD
    <string name="passwordSetupHelp">Encrypt the database with a password. You will be prompted for the password when you open the app. Leave the field blank to clear the password.</string>
    <string name="passwordSetupWarning">Use a password you can remember, the database is unrecoverable without it!</string>
    <string name="clearPassword">Borrar contraseña</string>
    <string name="confirmPassword">Confirmar contraseña</string>
    <string name="setupBiometricUnlock">Configurar desbloqueo por biometría</string>
    <string name="passwordsDoNotMatch">Las contraseñas no coinciden</string>
=======
    <string name="passwordSetupHelp">Encrypt the database with a password. You will be prompted for the password when
        you open the app. Leave the field blank to clear the password.
    </string>
    <string name="passwordSetupWarning">Use a password you can remember, the database is unrecoverable without it!
    </string>
    <string name="clearPassword">Clear password</string>
    <string name="confirmPassword">Confirm password</string>
    <string name="setupBiometricUnlock">Setup biometric unlock</string>
    <string name="passwordsDoNotMatch">Passwords do not match</string>
>>>>>>> b476c4d7
    <!-- Unlock -->
    <string name="unlock">Desbloquear</string>
    <string name="useBiometrics">Usar biometría</string>
    <string name="unlockMessage">Enter your password or use biometrics to unlock the database</string>
    <string name="unlockBiometricsMessage">Use biometrics to access your authenticators</string>
    <string name="passwordIncorrect">Password is incorrect</string>
    <string name="tooManyAttempts">Too many attempts</string>
    <!-- Import -->
    <string name="importFromOtherApps">Import from other apps</string>
    <string name="importFrom">Import from</string>
    <string name="importError">The file could not be imported</string>
    <string name="authenticatorPlusImportHint">Import authplus.db file</string>
    <string name="andOtp">andOTP (plain-text)</string>
    <string name="andOtpImportHint">Import plain-text otp_accounts.json file</string>
    <string name="freeOtpPlusImportHint">Import freeotp-backup.json file</string>
    <string name="aegis">Aegis (plain-text)</string>
    <string name="aegisImportHint">Import aegis-export-plain.json file</string>
    <string name="bitwarden">Bitwarden (plain-text)</string>
    <string name="bitwardenImportHint">Import bitwarden_export.json file</string>
    <string name="winAuthImportHint">Import winauth.txt file</string>
    <string name="totpAuthenticatorImportHint">Import TOTP_Backup.encrypt file</string>
    <string name="uriList">URI list</string>
    <string name="uriListHint">Plain text list of otpauth URIs</string>
    <string name="viewGuideImportHint">View guide on project wiki</string>
    <!-- Getting Started Guide -->
    <string name="guideScanQRCodeTitle">Escanear un código QR</string>
    <string name="guideScanQRCodeSummary">Para añadir un autenticador, escanee el código QR proporcionado por la
        aplicación o servicio. Este se añadirá a la lista y generará nuevos códigos automáticamente. También puede
        introducir los detalles manualmente.
    </string>
    <string name="guideUseCodeTitle">Use el código cuando esté iniciando sesión</string>
    <string name="guideUseCodeSummary">Cuando esté iniciando sesión, utilice el código único proporcionado por
        Authenticator Pro. Sólo es válido por un corto tiempo. Pulse el autenticador en la lista para copiar el código
        al portapapeles.
    </string>
    <string name="guideCustomiseTitle">Personalizar y editar</string>
    <string name="guideCustomiseSummary">Renombrar y personalizar sus autenticadores para encontrarlos fácilmente.
        Simplemente pulse el icóno Menú en una entrada y siga los pasos.
    </string>
    <string name="guideArrangeTitle">Organizar y ordenar</string>
    <string name="guideArrangeSummary">Puede organizar sus autentificadores en categorías para encontrarlos fácilmente.
        Además, mantener y arrastrar objetos le permitirá reorganizarlos en el orden que desee.
    </string>
    <string name="guideBackupTitle">Crear un respaldo</string>
    <string name="guideBackupSummary">No permita que sus cuentas queden bloqueadas si cambia de dispositivo. Cree un
        archivo de Respaldo y guárdelo en un lugar seguro. Un Respaldo puede ser restaurado en cualquier momento y
        protegido con una contraseña.
    </string>
    <string name="guideWearOSTitle">Descargar el anexo para Wear OS</string>
    <string name="guideWearOSSummary">Si tiene un reloj Wear OS, puede descargar la aplicación anexa. Puede ver los
        códigos directamente en su reloj!
    </string>
    <!-- QR code scanner -->
    <string name="scanHelpPrimary">Place the QR code in the viewfinder to scan it. The code will scan automatically. Tap
        to focus.
    </string>
<<<<<<< HEAD
    <string name="scanHelpSecondary">Try to avoid shadows and glare. Hold the device approximately 6 inches (15 cm) from the code.</string>
=======
    <string name="scanHelpSecondary">Try to avoid shadows and glare. Hold the device approximately 6 inches (15 cm) from
        the code.
    </string>
>>>>>>> b476c4d7
    <string name="toggleFlash">Toggle flash</string>
    <!-- Preferences -->
    <string name="prefGeneral">General</string>
    <string name="prefShowBackupRemindersTitle">Configurar recordatorios de Respaldo</string>
    <string name="prefShowBackupRemindersSummary">Recuerde que debe hacer una copia de seguridad de sus Autenticadores
        si se realizan cambios importantes.
    </string>
    <string name="prefAutoBackupTitle">Auto Backup</string>
<<<<<<< HEAD
    <string name="prefAutoBackupSummary">Automatically backup and restore from a specific location when changes are made. Disables backup reminders.</string>
    <string name="prefLanguageTitle">Language</string>
    <string name="prefLanguageSummary">Choose a language to use throughout the app</string>
=======
    <string name="prefAutoBackupSummary">Automatically backup and restore from a specific location when changes are
        made. Disables backup reminders.
    </string>
>>>>>>> b476c4d7
    <string name="prefSecurity">Seguridad</string>
    <string name="prefPasswordTitle">Password</string>
    <string name="prefPasswordSummary">Require password to access authenticators. The database will be encrypted with
        your password.
    </string>
    <string name="prefDatabasePasswordBackupTitle">Backup with Database Password</string>
    <string name="prefDatabasePasswordBackupSummary">Encrypt all backups using the database password so you don\'t need
        to enter it each time
    </string>
    <string name="prefAllowBiometricsTitle">Biometric Unlock</string>
    <string name="prefAllowBiometricsSummary">Allow unlocking the database with biometric authentification</string>
    <string name="prefTimeoutTitle">Timeout</string>
    <string name="prefTimeoutSummary">Set the time after which the database will lock once the app leaves the screen
    </string>
    <string name="prefTapToRevealTitle">Tap to Reveal</string>
    <string name="prefTapToRevealSummary">Hide codes until they are tapped. They will disappear after a few seconds.
    </string>
    <string name="prefAppearance">Apariencia</string>
    <string name="prefThemeTitle">Tema</string>
    <string name="prefThemeSummary">Elija un tema de aplicación.</string>
    <string name="prefViewModeTitle">Modo de Vista</string>
    <string name="prefViewModeSummary">Elija un modo de vista para la lista de autenticadores.</string>
    <string name="prefAccentColourTitle">Accent Colour</string>
    <string name="prefAccentColourSummary">Choose an accent colour to use throughout the app</string>
    <string name="prefTransparentStatusBarTitle">Transparent Status Bar</string>
    <string name="prefTransparentStatusBarSummary">Make the list visible behind the status bar when scrolling</string>
    <!-- Arrays -->
    <string name="authTypeTime">Basado en tiempo (TOTP)</string>
    <string name="authTypeCounter">Basado en Contador (HOTP)</string>
    <string name="authAlgorithmSHA1">SHA1 (predeterminado)</string>
    <string name="immediately">Immediately</string>
    <string name="timeout30Sec">30 seconds</string>
    <string name="timeout1Min">1 minute</string>
    <string name="timeout2Min">2 minutes</string>
    <string name="timeout5Min">5 minutes</string>
    <string name="timeout10Min">10 minutes</string>
    <string name="systemDefault">Predeterminado por el Sistema</string>
    <string name="lightTheme">Tema Claro</string>
    <string name="darkTheme">Tema Oscuro</string>
    <string name="defaultViewMode">Predeterminado</string>
    <string name="compactViewMode">Compacto</string>
    <string name="tileViewMode">Mosaico</string>
    <!-- Arrays > Languages -->
    <!-- Arrays > Accent colours -->
    <string name="red">Red</string>
    <string name="pink">Pink</string>
    <string name="purple">Purple</string>
    <string name="deepPurple">Deep purple</string>
    <string name="indigo">Indigo</string>
    <string name="blue">Blue</string>
    <string name="lightBlue">Light blue</string>
    <string name="cyan">Cyan</string>
    <string name="teal">Teal</string>
    <string name="green">Green</string>
    <string name="lightGreen">Light green</string>
    <string name="lime">Lime</string>
    <string name="yellow">Yellow</string>
    <string name="amber">Amber</string>
    <string name="orange">Orange</string>
    <string name="deepOrange">Deep orange</string>
    <!-- Arrays / Intro -->
    <string name="introWelcomeTitle">Bienvenido a Authenticator Pro!</string>
    <string name="introCompatibilityTitle">Autenticación TOTP / HOTP / mOTP</string>
    <string name="introBackupTitle">Respaldo / Restauración</string>
    <string name="introCategoriesTitle">Categorías</string>
    <string name="introThemesTitle">Tema Oscuro</string>
    <string name="introWelcomeSummary">Gracias por descargar Authenticator Pro.\nMantenga sus cuentas en línea seguras y
        protegidas con la mejor aplicación de autenticación de código abierto.
    </string>
    <string name="introCompatibilitySummary">Authenticator Pro es compatible con la mayoría de proveedores y cuentas. Es
        100% compatible con los servicios habilitados por Google Authenticator.
    </string>
    <string name="introBackupSummary">Respalde sus autenticadores con un cifrado fuerte. En caso de que pierda su
        dispositivo, siempre podrá acceder a sus cuentas. Guarde en la nube o en su dispositivo.
    </string>
    <string name="introCategoriesSummary">Organice sus autentificadores en categorías e incluso cambie el orden con un
        simple movimiento de arrastre.
    </string>
    <string name="introThemesSummary">Si lo prefiere, puede habilitar un tema oscuro en los ajustes. Todos los iconos se
        adaptarán para que coincidan con su nuevo fondo.
    </string>
</resources><|MERGE_RESOLUTION|>--- conflicted
+++ resolved
@@ -84,29 +84,11 @@
         Este archivo puede ser restaurado con la aplicación.
     </string>
     <string name="backupHtml">Respaldar a un archivo local HTML</string>
-<<<<<<< HEAD
     <string name="backupHtmlMessage">Respaldar sus autenticadores a un archivo local HTML junto con los códigos QR. Para restaurar, estos códigos deben ser escaneados individualmente. Las categorías e icónos no serán respaldados.</string>
     <string name="backupHtmlWarning">Backups to HTML files are unencrypted and may leave your secret keys vulnerable.\n\nThis file cannot be restored within the app and does not contain categories and icons. If unsure, opt for encrypted file backup instead.\n\nContinue?</string>
     <string name="backupUriList">Hacer copia de seguridad al archivo de la lista URI</string>
     <string name="backupUriListMessage">Save your authenticators to an unencrypted plain-text URI list file. This file is compatible with many alternative applications and services. Categories and icons are not saved.</string>
     <string name="backupUriListWarning">Backups to plain-text files are unencrypted and may leave your secret keys vulnerable.\n\nThis file does not contain categories and icons. If unsure, opt for encrypted file backup instead.\n\nContinue?</string>
-=======
-    <string name="backupHtmlMessage">Respaldar sus autenticadores a un archivo local HTML junto con los códigos QR. Para
-        restaurar, estos códigos deben ser escaneados individualmente. Las categorías e icónos no serán respaldados.
-    </string>
-    <string name="backupHtmlWarning">Backups to HTML files are unencrypted and may leave your secret keys
-        vulnerable.\n\nThis file cannot be restored within the app and does not contain categories and icons. If unsure,
-        opt for encrypted file backup instead.\n\nContinue?
-    </string>
-    <string name="backupUriList">Backup to URI list file</string>
-    <string name="backupUriListMessage">Save your authenticators to an unencrypted plain-text URI list file. This file
-        is compatible with many alternative applications and services. Categories and icons are not saved.
-    </string>
-    <string name="backupUriListWarning">Backups to plain-text files are unencrypted and may leave your secret keys
-        vulnerable.\n\nThis file does not contain categories and icons. If unsure, opt for encrypted file backup
-        instead.\n\nContinue?
-    </string>
->>>>>>> b476c4d7
     <!-- Empty states -->
     <string name="noAuthenticatorsTitle">¡No hay nada aquí!</string>
     <string name="noAuthenticatorsMessage">Usted no tiene ningún autenticador aquí.</string>
@@ -153,11 +135,7 @@
     <string name="restoredFromBackupUpdated">Restored {0} new authenticators and {1} new categories. Updated {2}
         existing authenticators.
     </string>
-<<<<<<< HEAD
     <string name="restoredNothing">Nada para restaurar</string>
-=======
-    <string name="restoredNothing">Nothing to restore</string>
->>>>>>> b476c4d7
     <string name="restoredFromMigration">Restauró {0} nuevos autenticadores.</string>
     <!-- Errors -->
     <string name="cameraPermissionError">El permiso de acceso la cámara debe ser concedido en aras de poder escanear un
@@ -170,23 +148,11 @@
     <string name="webBrowserMissing">Ningún navegador web instalado</string>
     <string name="emailClientMissing">Ningún cliente de correo electrónico instalado</string>
     <string name="genericError">Ocurrió un error.</string>
-<<<<<<< HEAD
     <string name="databaseError">An error occurred when opening the database. Try launching the app again. If the issue persists, clear app data and restore your latest backup.\n\nAlternatively, you can submit an error report.</string>
     <string name="viewErrorLog">Ver registro de errores</string>
     <!-- Error reporting -->
     <string name="unhandledErrorMessage">An unhandled error occurred within the application. Details of the error are below:</string>
     <string name="report">Reportar</string>
-=======
-    <string name="databaseError">An error occurred when opening the database. Try launching the app again. If the issue
-        persists, clear app data and restore your latest backup.\n\nAlternatively, you can submit an error report.
-    </string>
-    <string name="viewErrorLog">View error log</string>
-    <!-- Error reporting -->
-    <string name="unhandledErrorMessage">An unhandled error occurred within the application. Details of the error are
-        below:
-    </string>
-    <string name="report">Report</string>
->>>>>>> b476c4d7
     <string name="email">Email</string>
     <string name="reportVia">Reportar vía</string>
     <string name="errorCopiedToClipboard">Errores copiados al portapapeles</string>
@@ -203,27 +169,12 @@
     <string name="notPasswordProtected">No está protegido por contraseña</string>
     <string name="enableAutoBackup">Habilitar respaldos automáticos</string>
     <string name="enableAutoBackupMessage">Automatically backup to the selected storage location</string>
-<<<<<<< HEAD
     <string name="enableAutoRestore">Habilitar restauración automatica</string>
     <string name="enableAutoRestoreMessage">Automatically restore the latest backup found in the selected storage location. Useful for syncing between devices.</string>
     <string name="batOptim">Optimización de batería</string>
     <string name="disableBatOptimMessage">On some devices, power settings might prevent backups from working correctly. If you are experiencing problems, try disabling battery optimisation for Authenticator Pro.</string>
     <string name="autoBackupFailureTitle">Auto Backup failed</string>
     <string name="autoBackupFailureText">The most recent auto backup failed to complete. File permissions might have expired, try setting the backup location again in the auto backup settings.</string>
-=======
-    <string name="enableAutoRestore">Enable Auto Restore</string>
-    <string name="enableAutoRestoreMessage">Automatically restore the latest backup found in the selected storage
-        location. Useful for syncing between devices.
-    </string>
-    <string name="batOptim">Battery Optimisation</string>
-    <string name="disableBatOptimMessage">On some devices, power settings might prevent backups from working correctly.
-        If you are experiencing problems, try disabling battery optimisation for Authenticator Pro.
-    </string>
-    <string name="autoBackupFailureTitle">Auto backup failed</string>
-    <string name="autoBackupFailureText">The most recent auto backup failed to complete. File permissions might have
-        expired, try setting the backup location again in the auto backup settings.
-    </string>
->>>>>>> b476c4d7
     <string name="autoRestoreFailureTitle">Auto Restore failed</string>
     <string name="autoRestoreFailureText">The most recent auto restore failed to complete. File permissions might have
         expired or the password is incorrect. Try setting the backup location and password again in the auto backup
@@ -234,24 +185,12 @@
     <string name="backupScheduled">Copia de seguridad programada</string>
     <string name="restoreScheduled">Restauración programada</string>
     <!-- Password setup -->
-<<<<<<< HEAD
     <string name="passwordSetupHelp">Encrypt the database with a password. You will be prompted for the password when you open the app. Leave the field blank to clear the password.</string>
     <string name="passwordSetupWarning">Use a password you can remember, the database is unrecoverable without it!</string>
     <string name="clearPassword">Borrar contraseña</string>
     <string name="confirmPassword">Confirmar contraseña</string>
     <string name="setupBiometricUnlock">Configurar desbloqueo por biometría</string>
     <string name="passwordsDoNotMatch">Las contraseñas no coinciden</string>
-=======
-    <string name="passwordSetupHelp">Encrypt the database with a password. You will be prompted for the password when
-        you open the app. Leave the field blank to clear the password.
-    </string>
-    <string name="passwordSetupWarning">Use a password you can remember, the database is unrecoverable without it!
-    </string>
-    <string name="clearPassword">Clear password</string>
-    <string name="confirmPassword">Confirm password</string>
-    <string name="setupBiometricUnlock">Setup biometric unlock</string>
-    <string name="passwordsDoNotMatch">Passwords do not match</string>
->>>>>>> b476c4d7
     <!-- Unlock -->
     <string name="unlock">Desbloquear</string>
     <string name="useBiometrics">Usar biometría</string>
@@ -308,13 +247,7 @@
     <string name="scanHelpPrimary">Place the QR code in the viewfinder to scan it. The code will scan automatically. Tap
         to focus.
     </string>
-<<<<<<< HEAD
     <string name="scanHelpSecondary">Try to avoid shadows and glare. Hold the device approximately 6 inches (15 cm) from the code.</string>
-=======
-    <string name="scanHelpSecondary">Try to avoid shadows and glare. Hold the device approximately 6 inches (15 cm) from
-        the code.
-    </string>
->>>>>>> b476c4d7
     <string name="toggleFlash">Toggle flash</string>
     <!-- Preferences -->
     <string name="prefGeneral">General</string>
@@ -323,15 +256,9 @@
         si se realizan cambios importantes.
     </string>
     <string name="prefAutoBackupTitle">Auto Backup</string>
-<<<<<<< HEAD
     <string name="prefAutoBackupSummary">Automatically backup and restore from a specific location when changes are made. Disables backup reminders.</string>
     <string name="prefLanguageTitle">Language</string>
     <string name="prefLanguageSummary">Choose a language to use throughout the app</string>
-=======
-    <string name="prefAutoBackupSummary">Automatically backup and restore from a specific location when changes are
-        made. Disables backup reminders.
-    </string>
->>>>>>> b476c4d7
     <string name="prefSecurity">Seguridad</string>
     <string name="prefPasswordTitle">Password</string>
     <string name="prefPasswordSummary">Require password to access authenticators. The database will be encrypted with
